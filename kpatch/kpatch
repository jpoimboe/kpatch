--- conflicted
+++ resolved
@@ -25,13 +25,8 @@
 
 INSTALLDIR=/var/lib/kpatch
 SCRIPTDIR="$(readlink -f "$(dirname "$(type -p "$0")")")"
-<<<<<<< HEAD
-VERSION="0.5.0"
+VERSION="0.6.0"
 POST_ENABLE_WAIT=15	# seconds
-=======
-VERSION="0.6.0"
-POST_ENABLE_WAIT=5	# seconds
->>>>>>> d5eb921a
 POST_SIGNAL_WAIT=60	# seconds
 
 # How many times to try loading the patch if activeness safety check fails.
